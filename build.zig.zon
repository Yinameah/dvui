.{
    .name = "dvui",
    .version = "0.2.0",
    .paths = .{""},
    .dependencies = .{
        .sdl = .{
            .url = "git+https://github.com/rohlem/SDL#4abe06a7497eea7e5aeb3705951c2fced0491cb4",
            .hash = "1220647b4508a0226ad9825586e683d68aef6d227fdab84b3c3b029366eec9ef18dd",
            .lazy = true,
        },
        .sdl3 = .{
            .url = "git+https://github.com/rohlem/zig_sdl3-update-zig#8737ef1810285b95b3aa04f534dd85b6e016afbc",
            .hash = "12207ab67f1a9f7994f5ffcba0b8294360d95ab583026934e750848179fc48dab735",
            .lazy = true,
<<<<<<< HEAD
            .url = "git+https://github.com/castholm/SDL.git#0f9b915d86e948d7fa09de1a5bb912a0d7d203f1",
            .hash = "1220eb863a14352c788fee12d7e9158a47af176bbef1070263edbb344cc1c3b72fdf",
=======
>>>>>>> af561313
        },
        .freetype = .{
            .url = "git+https://github.com/rohlem/freetype-update-zig#a50182dc5787a8d49dd1ad922699a1c8771aa34a",
            .hash = "12203811b00197ba9f939a8114941bdb18d421c3fa498ec4045bc9ce0c91a5a20b9f",
            .lazy = true,
        },
        .raylib = .{
            .url = "git+https://github.com/raysan5/raylib#433cc23ea4511fbeddc0fccc597cde91f5756d59",
            .hash = "1220d18e6fba0a609f3afb055c2876d93e19b3f54f3e2e730c3fd261efd78ccd6002",
            .lazy = true,
        },
        //used in the raylib-ontop example
        .raygui = .{
            .url = "https://github.com/raysan5/raygui/archive/33f1659.tar.gz",
            .hash = "12205f060d3476715771890d6e30bc052ca2d420dcae7875db2a4bd876ac506008a9",
            .lazy = true,
        },
        // required for the directx11 backend
        .zigwin32 = .{
            .url = "git+https://github.com/rohlem/zigwin32-update-zig#5d6055e7c8cea4c508f33c0d8641fdf1fe30f9ea",
            .hash = "122073b611033d3660fca78fb588d2fd97bbdad96be8c688c5a00f8b85c4a5e3d871",
            .lazy = true,
        },
    },
}<|MERGE_RESOLUTION|>--- conflicted
+++ resolved
@@ -9,14 +9,9 @@
             .lazy = true,
         },
         .sdl3 = .{
-            .url = "git+https://github.com/rohlem/zig_sdl3-update-zig#8737ef1810285b95b3aa04f534dd85b6e016afbc",
-            .hash = "12207ab67f1a9f7994f5ffcba0b8294360d95ab583026934e750848179fc48dab735",
-            .lazy = true,
-<<<<<<< HEAD
             .url = "git+https://github.com/castholm/SDL.git#0f9b915d86e948d7fa09de1a5bb912a0d7d203f1",
             .hash = "1220eb863a14352c788fee12d7e9158a47af176bbef1070263edbb344cc1c3b72fdf",
-=======
->>>>>>> af561313
+            .lazy = true,
         },
         .freetype = .{
             .url = "git+https://github.com/rohlem/freetype-update-zig#a50182dc5787a8d49dd1ad922699a1c8771aa34a",
